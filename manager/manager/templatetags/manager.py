--- conflicted
+++ resolved
@@ -233,8 +233,6 @@
 
 register.filter("has_expired", has_expired)
 
-
-<<<<<<< HEAD
 @register.simple_tag
 def update_query_params(request, field, value):
     """Updates query parameter in the current URL without duplicating parameters."""
@@ -265,7 +263,7 @@
         "sort_dir": sort_dir,
         "order_filter": request.GET.get("only"),
     }
-=======
+  
 def get_config_name_from(config_id: int) -> str:
     config = Configuration.get_or_none(config_id)
     if not config:
@@ -273,5 +271,4 @@
     return config.name
 
 
-register.filter("config_name", get_config_name_from)
->>>>>>> e1a1b231
+register.filter("config_name", get_config_name_from)